--- conflicted
+++ resolved
@@ -2,11 +2,7 @@
     "name": "expensify/Bedrock-PHP",
     "description": "Bedrock PHP Library",
     "type": "library",
-<<<<<<< HEAD
-    "version": "1.0.38",
-=======
     "version": "1.0.39",
->>>>>>> 797c40b5
     "authors": [
         {
             "name": "Expensify",
