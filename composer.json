{
    "name": "expensify/Bedrock-PHP",
    "description": "Bedrock PHP Library",
    "type": "library",
<<<<<<< HEAD
    "version": "1.2.5",
=======
    "version": "1.3.9",
>>>>>>> 9c1d06a9
    "authors": [
        {
            "name": "Expensify",
            "email": "jobs@expensify.com"
        }
    ],
    "minimum-stability": "stable",
    "repositories": [
        {
            "type": "git",
            "url": "https://github.com/Expensify/PHP-Libs.git"
        }
    ],
    "require": {
        "psr/log": "1.0.1"
    },
    "require-dev": {
        "etsy/phan": "0.8.6",
        "friendsofphp/php-cs-fixer": "2.5.0"
    },
    "autoload": {
        "psr-4": {
            "Expensify\\Bedrock\\": "src"
        }
    },
    "autoload-dev": {
        "psr-4": {
            "Expensify\\Bedrock\\CI\\": "ci/src"
        }
    },
    "bin": [
        "bin/BedrockWorkerManager.php"
    ]
}<|MERGE_RESOLUTION|>--- conflicted
+++ resolved
@@ -2,11 +2,7 @@
     "name": "expensify/Bedrock-PHP",
     "description": "Bedrock PHP Library",
     "type": "library",
-<<<<<<< HEAD
-    "version": "1.2.5",
-=======
     "version": "1.3.9",
->>>>>>> 9c1d06a9
     "authors": [
         {
             "name": "Expensify",
