--- conflicted
+++ resolved
@@ -2,11 +2,7 @@
     "name": "expensify/bedrock-php",
     "description": "Bedrock PHP Library",
     "type": "library",
-<<<<<<< HEAD
-    "version": "2.0.8",
-=======
-    "version": "2.0.9",
->>>>>>> f8f06159
+    "version": "2.0.10",
     "authors": [
         {
             "name": "Expensify",
