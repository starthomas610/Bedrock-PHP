{
    "name": "expensify/Bedrock-PHP",
    "description": "Bedrock PHP Library",
    "type": "library",
<<<<<<< HEAD
    "version": "1.6.6",
=======
    "version": "1.6.7",
>>>>>>> a9852e47
    "authors": [
        {
            "name": "Expensify",
            "email": "jobs@expensify.com"
        }
    ],
    "minimum-stability": "stable",
    "repositories": [
        {
            "type": "git",
            "url": "https://github.com/Expensify/Bedrock-PHP.git"
        }
    ],
    "require": {
        "psr/log": "1.0.1"
    },
    "require-dev": {
        "phan/phan": "0.12.9",
        "friendsofphp/php-cs-fixer": "2.13.0"
    },
    "autoload": {
        "psr-4": {
            "Expensify\\Bedrock\\": "src"
        }
    },
    "autoload-dev": {
        "psr-4": {
            "Expensify\\Bedrock\\CI\\": "ci/src"
        }
    },
    "bin": [
        "bin/BedrockWorkerManager.php"
    ]
}<|MERGE_RESOLUTION|>--- conflicted
+++ resolved
@@ -2,11 +2,7 @@
     "name": "expensify/Bedrock-PHP",
     "description": "Bedrock PHP Library",
     "type": "library",
-<<<<<<< HEAD
-    "version": "1.6.6",
-=======
-    "version": "1.6.7",
->>>>>>> a9852e47
+    "version": "1.6.8",
     "authors": [
         {
             "name": "Expensify",
