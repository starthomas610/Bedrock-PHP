--- conflicted
+++ resolved
@@ -253,13 +253,8 @@
                         // that we automatically pick up new versions over the
                         // worker without needing to restart the parent.
                         include_once $workerFilename;
-<<<<<<< HEAD
-                        $stats->benchmark('bedrockJob.finish.'.$job['name'], function () use ($workerName, $bedrockWorker, $jobsWorker, $job, $extraParams, $logger, $localDB, $enableLoadHandler, $localJobID, $stats) {
-                            $worker = new $workerName($bedrockWorker, $job);
-=======
-                        $stats->benchmark('bedrockJob.finish.'.$job['name'], function () use ($workerName, $bedrock, $jobs, $job, $extraParams, $logger, $localDB, $enableLoadHandler, $localJobID) {
+                        $stats->benchmark('bedrockJob.finish.'.$job['name'], function () use ($workerName, $bedrock, $jobs, $job, $extraParams, $logger, $localDB, $enableLoadHandler, $localJobID, $stats) {
                             $worker = new $workerName($bedrock, $job);
->>>>>>> 72e4696d
 
                             // Open the DB connection after the fork in the child process.
                             try {
